/*
 * Copyright (c) 2017-2021, Alibaba Group Holding Limited
 * Licensed under the Apache License, Version 2.0 (the "License");
 * you may not use this file except in compliance with the License.
 * You may obtain a copy of the License at
 *
 * http://www.apache.org/licenses/LICENSE-2.0
 *
 * Unless required by applicable law or agreed to in writing, software
 * distributed under the License is distributed on an "AS IS" BASIS,
 * WITHOUT WARRANTIES OR CONDITIONS OF ANY KIND, either express or implied.
 * See the License for the specific language governing permissions and
 * limitations under the License.
 */

#ifndef _PFS_DEVIO_H_
#define _PFS_DEVIO_H_

#include <sys/queue.h>
#include <libaio.h>

#include <stdint.h>

#include "pfs_devstat.h"
#include "pfs_impl.h"

#define CL_POLAR	"polarstore"
#define CL_PANGU	"river"
#define CL_DISK		"disk"
#define CL_CURVE	"curve"
<<<<<<< HEAD
#define CL_CURVE2	"curve2"
#define CL_SPDK 	"spdk"
=======
>>>>>>> e19f3253
#ifndef PFS_DISK_IO_ONLY
#define CL_DEFAULT	CL_POLAR
#else
#define CL_DEFAULT	CL_DISK
#endif

#define MAGIC_PBDNAME	"0-0"

#define PFSDEV_IOSIZE		(16 << 10)
#define PFSDEV_TRIMSIZE		( 4 << 20)
#define PFSDEV_IO_NMAX		8
#define PFSDEV_IO_DFTERR	((int32_t)0xe55e5505)

#define	DEVFLG_RD		0x0001
#define	DEVFLG_WR		0x0002
#define	DEVFLG_RDWR		(DEVFLG_RD | DEVFLG_WR)
#define	DEVFLG_REQ_SAFE		0x0010


/* logical device(PBD) info */
typedef struct pbdinfo {
	uint32_t	pi_pbdno;	/* not used now */
	int8_t		pi_rwtype;	/* <0: invalid, 0: read, 1: write */
	uint64_t	pi_unitsize;
	uint64_t	pi_chunksize;
	uint64_t	pi_disksize;
} pbdinfo_t;

/* supported devices */
typedef enum pfs_devtype {
	PFS_DEV_INVALID	= 0,
#ifndef PFS_DISK_IO_ONLY
	PFS_DEV_POLAR,
	PFS_DEV_PANGU,
#endif
	PFS_DEV_DISK,
	PFS_DEV_CURVE,
	PFS_DEV_CURVE2,
<<<<<<< HEAD
	PFS_DEV_SPDK,
=======
>>>>>>> e19f3253
	PFS_DEV_MAX,
} pfs_devtype_t;

enum {
	IO_WAIT		= 0x0000,
	IO_NOWAIT	= 0x0001,
	IO_STAT		= 0x0010,
};

typedef struct pfs_dev pfs_dev_t;
typedef struct pfs_devio pfs_devio_t;
typedef struct pfs_ioq pfs_ioq_t;

/* io task */
typedef struct pfs_devio {
	TAILQ_ENTRY(pfs_devio) io_next;
	pfs_dev_t 	*io_dev;
	pfs_ioq_t	*io_queue;
	void		*io_buf;
	uint64_t	io_len;
	uint64_t	io_bda;
	int		io_op;
	int32_t		io_error;
	int		io_flags;
	struct timeval	io_start_ts;
	void		*io_private;
	struct iocb	io_iocb;
} pfs_devio_t;

/* per thread io queue */
typedef struct pfs_ioq {
	int		ioq_devid;
	uint64_t	ioq_epoch;	/* check whether expired */
	void		(*ioq_destroy)(pfs_ioq_t *);
} pfs_ioq_t;

/* device meta & operation */
typedef struct pfs_devops {
	const char	*dop_name;
	pfs_devtype_t	dop_type;
	size_t		dop_size;
	int		dop_memtag;
	int		(*dop_open)(pfs_dev_t *dev);
	int		(*dop_reopen)(pfs_dev_t *dev);
	int		(*dop_close)(pfs_dev_t *dev);
	int		(*dop_info)(pfs_dev_t *dev, pbdinfo_t *pi);
	int		(*dop_reload)(pfs_dev_t *dev);
	pfs_ioq_t *	(*dop_create_ioq)(pfs_dev_t *dev);
	bool		(*dop_need_throttle)(pfs_dev_t *dev, pfs_ioq_t *ioq);
	int		(*dop_submit_io)(pfs_dev_t *dev, pfs_ioq_t *ioq,
			    pfs_devio_t *io);
	pfs_devio_t *	(*dop_wait_io)(pfs_dev_t *dev, pfs_ioq_t *ioq,
			    pfs_devio_t *io);
} pfs_devops_t;

/* pfs device */
typedef struct pfs_dev {
	int		d_id;		/* index in devices array */
	uint64_t	d_epoch;	/* mounted devices epoch */
	pfs_devtype_t	d_type;		/* dev meta */
	pfs_devops_t	*d_ops;		/* dev operation impl */
	int		d_flags;	/* dev rw permission & require_safe */
	char		d_cluster[PFS_MAX_CLUSTERLEN];
	char		d_devname[PFS_MAX_PBDLEN];	/* alias pbdname */

	pfs_devstat_t	d_ds;		/* statistics */
} pfs_dev_t;

/* device operation API */
pfs_devtype_t pfsdev_type(const char *cluster, const char *devname);
int	pfsdev_open(const char *cluster, const char *devname, int flags);
int	pfsdev_reopen(int devi, const char *cluster, const char *devname,
	    int flags);
int	pfsdev_close(int devi);
int	pfsdev_info(int devi, pbdinfo_t *pi);
int	pfsdev_reload(int devi);
int	pfsdev_trim(int devi, uint64_t bda);
int	pfsdev_pread_flags(int devi, void *buf, size_t len, uint64_t bda,
	    int flags);
int	pfsdev_pwrite_flags(int devi, void *buf, size_t len, uint64_t bda,
	    int flags);
int	pfsdev_wait_io(int devi);

const char *pfsdev_trace_pbdname(const char *cluster, const char *pbdname);

static inline int
pfsdev_pread(int devi, void *buf, size_t len, uint64_t bda)
{
	return pfsdev_pread_flags(devi, buf, len, bda, IO_WAIT);
}

static inline int
pfsdev_pwrite(int devi, void *buf, size_t len, uint64_t bda)
{
	return pfsdev_pwrite_flags(devi, buf, len, bda, IO_WAIT);
}

/* write permission checker (read permission is granted by default) */
static inline bool
dev_writable(pfs_dev_t *dev)
{
	return (dev->d_flags & DEVFLG_WR) != 0;
}

#endif	/* _PFS_DEVIO_H_ */<|MERGE_RESOLUTION|>--- conflicted
+++ resolved
@@ -28,11 +28,8 @@
 #define CL_PANGU	"river"
 #define CL_DISK		"disk"
 #define CL_CURVE	"curve"
-<<<<<<< HEAD
 #define CL_CURVE2	"curve2"
 #define CL_SPDK 	"spdk"
-=======
->>>>>>> e19f3253
 #ifndef PFS_DISK_IO_ONLY
 #define CL_DEFAULT	CL_POLAR
 #else
@@ -71,10 +68,7 @@
 	PFS_DEV_DISK,
 	PFS_DEV_CURVE,
 	PFS_DEV_CURVE2,
-<<<<<<< HEAD
 	PFS_DEV_SPDK,
-=======
->>>>>>> e19f3253
 	PFS_DEV_MAX,
 } pfs_devtype_t;
 
@@ -128,6 +122,7 @@
 			    pfs_devio_t *io);
 	pfs_devio_t *	(*dop_wait_io)(pfs_dev_t *dev, pfs_ioq_t *ioq,
 			    pfs_devio_t *io);
+	int		(*dop_has_cache)(pfs_dev_t *dev);
 } pfs_devops_t;
 
 /* pfs device */
@@ -152,6 +147,7 @@
 int	pfsdev_info(int devi, pbdinfo_t *pi);
 int	pfsdev_reload(int devi);
 int	pfsdev_trim(int devi, uint64_t bda);
+int	pfsdev_flush(int devi);
 int	pfsdev_pread_flags(int devi, void *buf, size_t len, uint64_t bda,
 	    int flags);
 int	pfsdev_pwrite_flags(int devi, void *buf, size_t len, uint64_t bda,
